# MIT License
#
# Copyright (c) 2020- CNRS
#
# Permission is hereby granted, free of charge, to any person obtaining a copy
# of this software and associated documentation files (the "Software"), to deal
# in the Software without restriction, including without limitation the rights
# to use, copy, modify, merge, publish, distribute, sublicense, and/or sell
# copies of the Software, and to permit persons to whom the Software is
# furnished to do so, subject to the following conditions:
#
# The above copyright notice and this permission notice shall be included in all
# copies or substantial portions of the Software.
#
# THE SOFTWARE IS PROVIDED "AS IS", WITHOUT WARRANTY OF ANY KIND, EXPRESS OR
# IMPLIED, INCLUDING BUT NOT LIMITED TO THE WARRANTIES OF MERCHANTABILITY,
# FITNESS FOR A PARTICULAR PURPOSE AND NONINFRINGEMENT. IN NO EVENT SHALL THE
# AUTHORS OR COPYRIGHT HOLDERS BE LIABLE FOR ANY CLAIM, DAMAGES OR OTHER
# LIABILITY, WHETHER IN AN ACTION OF CONTRACT, TORT OR OTHERWISE, ARISING FROM,
# OUT OF OR IN CONNECTION WITH THE SOFTWARE OR THE USE OR OTHER DEALINGS IN THE
# SOFTWARE.

from __future__ import annotations

import os
import warnings
from dataclasses import dataclass
from functools import cached_property
from importlib import import_module
from pathlib import Path
from typing import Any, Dict, List, Optional, Text, Tuple, Union
from urllib.parse import urlparse

import pytorch_lightning as pl
import torch
import torch.nn as nn
import torch.optim
from huggingface_hub import hf_hub_download
from huggingface_hub.utils import RepositoryNotFoundError
from lightning_fabric.utilities.cloud_io import _load as pl_load
from pyannote.core import SlidingWindow
from pytorch_lightning.utilities.model_summary import ModelSummary
from torch.utils.data import DataLoader

from pyannote.audio import __version__
from pyannote.audio.core.io import Audio
from pyannote.audio.core.task import (
    Problem,
    Resolution,
    Specifications,
    Task,
    UnknownSpecificationsError,
)
from pyannote.audio.utils.multi_task import map_with_specifications
from pyannote.audio.utils.version import check_version

CACHE_DIR = os.getenv(
    "PYANNOTE_CACHE",
    os.path.expanduser("~/.cache/torch/pyannote"),
)
HF_PYTORCH_WEIGHTS_NAME = "pytorch_model.bin"
HF_LIGHTNING_CONFIG_NAME = "config.yaml"


# NOTE: needed to backward compatibility to load models trained before pyannote.audio 3.x
class Introspection:
    pass


@dataclass
class Output:
    num_frames: int
    dimension: int
    frames: SlidingWindow


class Model(pl.LightningModule):
    """Base model

    Parameters
    ----------
    sample_rate : int, optional
        Audio sample rate. Defaults to 16kHz (16000).
    num_channels : int, optional
        Number of channels. Defaults to mono (1).
    task : Task, optional
        Task addressed by the model.
    """

    def __init__(
        self,
        sample_rate: int = 16000,
        num_channels: int = 1,
        task: Optional[Task] = None,
    ):
        super().__init__()

        assert (
            num_channels == 1
        ), "Only mono audio is supported for now (num_channels = 1)"

        self.save_hyperparameters("sample_rate", "num_channels")

        self.task = task
        self.audio = Audio(sample_rate=self.hparams.sample_rate, mono="downmix")

    @property
    def task(self) -> Task:
        return self._task

    @task.setter
    def task(self, task: Task):
        # reset (cached) properties when task changes
        del self.specifications
        try:
            del self.example_output
        except AttributeError:
            pass
        self._task = task

    def build(self):
        # use this method to add task-dependent layers to the model
        # (e.g. the final classification and activation layers)
        pass

    @property
    def specifications(self) -> Union[Specifications, Tuple[Specifications]]:
        if self.task is None:
            try:
                specifications = self._specifications

            except AttributeError as e:
                raise UnknownSpecificationsError(
                    "Model specifications are not available because it has not been assigned a task yet. "
                    "Use `model.task = ...` to assign a task to the model."
                ) from e

        else:
            try:
                specifications = self.task.specifications

            except AttributeError as e:
                raise UnknownSpecificationsError(
                    "Task specifications are not available. This is most likely because they depend on "
                    "the content of the training subset. Use `model.task.setup()` to go over the training "
                    "subset and fix this, or let lightning trainer do that for you in `trainer.fit(model)`."
                ) from e

        return specifications

    @specifications.setter
    def specifications(
        self, specifications: Union[Specifications, Tuple[Specifications]]
    ):
        if not isinstance(specifications, (Specifications, tuple)):
            raise ValueError(
                "Only regular specifications or tuple of specifications are supported."
            )

        durations = set(s.duration for s in specifications)
        if len(durations) > 1:
            raise ValueError("All tasks must share the same (maximum) duration.")

        min_durations = set(s.min_duration for s in specifications)
        if len(min_durations) > 1:
            raise ValueError("All tasks must share the same minimum duration.")

        self._specifications = specifications

    @specifications.deleter
    def specifications(self):
        if hasattr(self, "_specifications"):
            del self._specifications

    def __example_input_array(self, duration: Optional[float] = None) -> torch.Tensor:
        duration = duration or next(iter(self.specifications)).duration
        return torch.randn(
            (
                1,
                self.hparams.num_channels,
                self.audio.get_num_samples(duration),
            ),
            device=self.device,
        )

    @property
    def example_input_array(self) -> torch.Tensor:
        return self.__example_input_array()

    @cached_property
    def example_output(self) -> Union[Output, Tuple[Output]]:
        """Example output"""
        example_input_array = self.__example_input_array()
        with torch.inference_mode():
            example_output = self(example_input_array)

        def __example_output(
            example_output: torch.Tensor,
            specifications: Specifications = None,
        ) -> Output:
<<<<<<< HEAD
            if specifications.resolution == Resolution.FRAME:
                _, num_frames, dimension = example_output.shape
                frame_duration = specifications.duration / num_frames
                frames = SlidingWindow(step=frame_duration, duration=frame_duration)
            else:
                _, dimension = example_output.shape
                num_frames = None
=======
            _, num_frames, dimension = example_output.shape

            if specifications.resolution == Resolution.FRAME:
                frame_duration = specifications.duration / num_frames
                frames = SlidingWindow(step=frame_duration, duration=frame_duration)
            else:
>>>>>>> 0f1577d6
                frames = None

            return Output(
                num_frames=num_frames,
                dimension=dimension,
                frames=frames,
            )

        return map_with_specifications(
            self.specifications, __example_output, example_output
        )

    def prepare_data(self):
        self.task.prepare_data()
    
    def setup(self, stage=None):
        if stage == "fit":
            self.task.setup_metadata()

        # list of layers before adding task-dependent layers
        before = set((name, id(module)) for name, module in self.named_modules())

        # add task-dependent layers (e.g. final classification layer)
        # and re-use original weights when compatible

        original_state_dict = self.state_dict()
        self.build()

        try:
            missing_keys, unexpected_keys = self.load_state_dict(
                original_state_dict, strict=False
            )

        except RuntimeError as e:
            if "size mismatch" in str(e):
                msg = (
                    "Model has been trained for a different task. For fine tuning or transfer learning, "
                    "it is recommended to train task-dependent layers for a few epochs "
                    f"before training the whole model: {self.task_dependent}."
                )
                warnings.warn(msg)
            else:
                raise e

        # move layers that were added by build() to same device as the rest of the model
        for name, module in self.named_modules():
            if (name, id(module)) not in before:
                module.to(self.device)

        # add (trainable) loss function (e.g. ArcFace has its own set of trainable weights)
        if stage == "fit":
            # let task know about the model
            self.task.model = self
            # setup custom loss function
            self.task.setup_loss_func()
            # setup custom validation metrics
            self.task.setup_validation_metric()

            # cache for later (and to avoid later CUDA error with multiprocessing)
            _ = self.example_output

        # list of layers after adding task-dependent layers
        after = set((name, id(module)) for name, module in self.named_modules())

        # list of task-dependent layers
        self.task_dependent = list(name for name, _ in after - before)

    def on_save_checkpoint(self, checkpoint):
        # put everything pyannote.audio-specific under pyannote.audio
        # to avoid any future conflicts with pytorch-lightning updates
        checkpoint["pyannote.audio"] = {
            "versions": {
                "torch": torch.__version__,
                "pyannote.audio": __version__,
            },
            "architecture": {
                "module": self.__class__.__module__,
                "class": self.__class__.__name__,
            },
            "specifications": self.specifications,
        }

    def on_load_checkpoint(self, checkpoint: Dict[str, Any]):
        check_version(
            "pyannote.audio",
            checkpoint["pyannote.audio"]["versions"]["pyannote.audio"],
            __version__,
            what="Model",
        )

        check_version(
            "torch",
            checkpoint["pyannote.audio"]["versions"]["torch"],
            torch.__version__,
            what="Model",
        )

        check_version(
            "pytorch-lightning",
            checkpoint["pytorch-lightning_version"],
            pl.__version__,
            what="Model",
        )

        self.specifications = checkpoint["pyannote.audio"]["specifications"]

        # add task-dependent (e.g. final classifier) layers
        self.setup()

    def forward(
        self, waveforms: torch.Tensor, **kwargs
    ) -> Union[torch.Tensor, Tuple[torch.Tensor]]:
        msg = "Class {self.__class__.__name__} should define a `forward` method."
        raise NotImplementedError(msg)

    # convenience function to automate the choice of the final activation function
    def default_activation(self) -> Union[nn.Module, Tuple[nn.Module]]:
        """Guess default activation function according to task specification

            * sigmoid for binary classification
            * log-softmax for regular multi-class classification
            * sigmoid for multi-label classification

        Returns
        -------
        activation : (tuple of) nn.Module
            Activation.
        """

        def __default_activation(specifications: Specifications = None) -> nn.Module:
            if specifications.problem == Problem.BINARY_CLASSIFICATION:
                return nn.Sigmoid()

            elif specifications.problem == Problem.MONO_LABEL_CLASSIFICATION:
                return nn.LogSoftmax(dim=-1)

            elif specifications.problem == Problem.MULTI_LABEL_CLASSIFICATION:
                return nn.Sigmoid()

            else:
                msg = "TODO: implement default activation for other types of problems"
                raise NotImplementedError(msg)

        return map_with_specifications(self.specifications, __default_activation)

    # training data logic is delegated to the task because the
    # model does not really need to know how it is being used.
    def train_dataloader(self) -> DataLoader:
        return self.task.train_dataloader()

    # training step logic is delegated to the task because the
    # model does not really need to know how it is being used.
    def training_step(self, batch, batch_idx):
        return self.task.training_step(batch, batch_idx)

    # validation data logic is delegated to the task because the
    # model does not really need to know how it is being used.
    def val_dataloader(self) -> DataLoader:
        return self.task.val_dataloader()

    # validation logic is delegated to the task because the
    # model does not really need to know how it is being used.
    def validation_step(self, batch, batch_idx):
        return self.task.validation_step(batch, batch_idx)

    def configure_optimizers(self):
        return torch.optim.Adam(self.parameters(), lr=1e-3)

    def __up_to(self, module_name: Text, requires_grad: bool = False) -> List[Text]:
        """Helper function for freeze_up_to and unfreeze_up_to"""

        tokens = module_name.split(".")
        updated_modules = list()

        for name, module in ModelSummary(self, max_depth=-1).named_modules:
            name_tokens = name.split(".")
            matching_tokens = list(
                token
                for token, other_token in zip(name_tokens, tokens)
                if token == other_token
            )

            # if module is A.a.1 & name is A.a, we do not want to freeze the whole A.a module
            # because it might contain other modules like A.a.2 and A.a.3
            if matching_tokens and len(matching_tokens) == len(tokens) - 1:
                continue

            for parameter in module.parameters(recurse=True):
                parameter.requires_grad = requires_grad
            module.train(mode=requires_grad)

            updated_modules.append(name)

            #  stop once we reached the requested module
            if module_name == name:
                break

        if module_name not in updated_modules:
            raise ValueError(f"Could not find module {module_name}")

        return updated_modules

    def freeze_up_to(self, module_name: Text) -> List[Text]:
        """Freeze model up to specific module

        Parameters
        ----------
        module_name : str
            Name of module (included) up to which the model will be frozen.

        Returns
        -------
        frozen_modules : list of str
            List of names of frozen modules

        Raises
        ------
        ValueError when requested module does not exist

        Note
        ----
        The order of modules is the one reported by self.summary("full").
        If your model does not follow a sequential structure, you might
        want to use freeze_by_name for more control.
        """
        return self.__up_to(module_name, requires_grad=False)

    def unfreeze_up_to(self, module_name: Text) -> List[Text]:
        """Unfreeze model up to specific module

        Parameters
        ----------
        module_name : str
            Name of module (included) up to which the model will be unfrozen.

        Returns
        -------
        unfrozen_modules : list of str
            List of names of frozen modules

        Raises
        ------
        ValueError when requested module does not exist

        Note
        ----
        The order of modules is the one reported by self.summary("full").
        If your model does not follow a sequential structure, you might
        want to use freeze_by_name for more control.
        """
        return self.__up_to(module_name, requires_grad=True)

    def __by_name(
        self,
        modules: Union[List[Text], Text],
        recurse: bool = True,
        requires_grad: bool = False,
    ) -> List[Text]:
        """Helper function for freeze_by_name and unfreeze_by_name"""

        updated_modules = list()

        # Force modules to be a list
        if isinstance(modules, str):
            modules = [modules]

        for name, module in ModelSummary(self, max_depth=-1).named_modules:
            if name not in modules:
                continue

            for parameter in module.parameters(recurse=True):
                parameter.requires_grad = requires_grad
            module.train(requires_grad)

            # keep track of updated modules
            updated_modules.append(name)

        missing = list(set(modules) - set(updated_modules))
        if missing:
            raise ValueError(f"Could not find the following modules: {missing}.")

        return updated_modules

    def freeze_by_name(
        self,
        modules: Union[Text, List[Text]],
        recurse: bool = True,
    ) -> List[Text]:
        """Freeze modules

        Parameters
        ----------
        modules : list of str, str
            Name(s) of modules to freeze
        recurse : bool, optional
            If True (default), freezes parameters of these modules and all submodules.
            Otherwise, only freezes parameters that are direct members of these modules.

        Returns
        -------
        frozen_modules: list of str
            Names of frozen modules

        Raises
        ------
        ValueError if at least one of `modules` does not exist.
        """

        return self.__by_name(
            modules,
            recurse=recurse,
            requires_grad=False,
        )

    def unfreeze_by_name(
        self,
        modules: Union[List[Text], Text],
        recurse: bool = True,
    ) -> List[Text]:
        """Unfreeze modules

        Parameters
        ----------
        modules : list of str, str
            Name(s) of modules to unfreeze
        recurse : bool, optional
            If True (default), unfreezes parameters of these modules and all submodules.
            Otherwise, only unfreezes parameters that are direct members of these modules.

        Returns
        -------
        unfrozen_modules: list of str
            Names of unfrozen modules

        Raises
        ------
        ValueError if at least one of `modules` does not exist.
        """

        return self.__by_name(modules, recurse=recurse, requires_grad=True)

    @classmethod
    def from_pretrained(
        cls,
        checkpoint: Union[Path, Text],
        map_location=None,
        hparams_file: Union[Path, Text] = None,
        strict: bool = True,
        use_auth_token: Union[Text, None] = None,
        cache_dir: Union[Path, Text] = CACHE_DIR,
        **kwargs,
    ) -> "Model":
        """Load pretrained model

        Parameters
        ----------
        checkpoint : Path or str
            Path to checkpoint, or a remote URL, or a model identifier from
            the huggingface.co model hub.
        map_location: optional
            Same role as in torch.load().
            Defaults to `lambda storage, loc: storage`.
        hparams_file : Path or str, optional
            Path to a .yaml file with hierarchical structure as in this example:
                drop_prob: 0.2
                dataloader:
                    batch_size: 32
            You most likely won’t need this since Lightning will always save the
            hyperparameters to the checkpoint. However, if your checkpoint weights
            do not have the hyperparameters saved, use this method to pass in a .yaml
            file with the hparams you would like to use. These will be converted
            into a dict and passed into your Model for use.
        strict : bool, optional
            Whether to strictly enforce that the keys in checkpoint match
            the keys returned by this module’s state dict. Defaults to True.
        use_auth_token : str, optional
            When loading a private huggingface.co model, set `use_auth_token`
            to True or to a string containing your hugginface.co authentication
            token that can be obtained by running `huggingface-cli login`
        cache_dir: Path or str, optional
            Path to model cache directory. Defaults to content of PYANNOTE_CACHE
            environment variable, or "~/.cache/torch/pyannote" when unset.
        kwargs: optional
            Any extra keyword args needed to init the model.
            Can also be used to override saved hyperparameter values.

        Returns
        -------
        model : Model
            Model

        See also
        --------
        torch.load
        """

        # pytorch-lightning expects str, not Path.
        checkpoint = str(checkpoint)
        if hparams_file is not None:
            hparams_file = str(hparams_file)

        # resolve the checkpoint to
        # something that pl will handle
        if os.path.isfile(checkpoint):
            path_for_pl = checkpoint
        elif urlparse(checkpoint).scheme in ("http", "https"):
            path_for_pl = checkpoint
        else:
            # Finally, let's try to find it on Hugging Face model hub
            # e.g. julien-c/voice-activity-detection is a valid model id
            # and  julien-c/voice-activity-detection@main supports specifying a commit/branch/tag.
            if "@" in checkpoint:
                model_id = checkpoint.split("@")[0]
                revision = checkpoint.split("@")[1]
            else:
                model_id = checkpoint
                revision = None

            try:
                path_for_pl = hf_hub_download(
                    model_id,
                    HF_PYTORCH_WEIGHTS_NAME,
                    repo_type="model",
                    revision=revision,
                    library_name="pyannote",
                    library_version=__version__,
                    cache_dir=cache_dir,
                    # force_download=False,
                    # proxies=None,
                    # etag_timeout=10,
                    # resume_download=False,
                    use_auth_token=use_auth_token,
                    # local_files_only=False,
                    # legacy_cache_layout=False,
                )
            except RepositoryNotFoundError:
                print(
                    f"""
Could not download '{model_id}' model.
It might be because the model is private or gated so make
sure to authenticate. Visit https://hf.co/settings/tokens to
create your access token and retry with:

   >>> Model.from_pretrained('{model_id}',
   ...                       use_auth_token=YOUR_AUTH_TOKEN)

If this still does not work, it might be because the model is gated:
visit https://hf.co/{model_id} to accept the user conditions."""
                )
                return None

            # HACK Huggingface download counters rely on config.yaml
            # HACK Therefore we download config.yaml even though we
            # HACK do not use it. Fails silently in case model does not
            # HACK have a config.yaml file.
            try:
                _ = hf_hub_download(
                    model_id,
                    HF_LIGHTNING_CONFIG_NAME,
                    repo_type="model",
                    revision=revision,
                    library_name="pyannote",
                    library_version=__version__,
                    cache_dir=cache_dir,
                    # force_download=False,
                    # proxies=None,
                    # etag_timeout=10,
                    # resume_download=False,
                    use_auth_token=use_auth_token,
                    # local_files_only=False,
                    # legacy_cache_layout=False,
                )

            except Exception:
                pass

        if map_location is None:

            def default_map_location(storage, loc):
                return storage

            map_location = default_map_location

        # obtain model class from the checkpoint
        loaded_checkpoint = pl_load(path_for_pl, map_location=map_location)
        module_name: str = loaded_checkpoint["pyannote.audio"]["architecture"]["module"]
        module = import_module(module_name)
        class_name: str = loaded_checkpoint["pyannote.audio"]["architecture"]["class"]
        Klass = getattr(module, class_name)

        try:
            model = Klass.load_from_checkpoint(
                path_for_pl,
                map_location=map_location,
                hparams_file=hparams_file,
                strict=strict,
                **kwargs,
            )
        except RuntimeError as e:
            if "loss_func" in str(e):
                msg = (
                    "Model has been trained with a task-dependent loss function. "
                    "Set 'strict' to False to load the model without its loss function "
                    "and prevent this warning from appearing. "
                )
                warnings.warn(msg)
                model = Klass.load_from_checkpoint(
                    path_for_pl,
                    map_location=map_location,
                    hparams_file=hparams_file,
                    strict=False,
                    **kwargs,
                )
                return model

            raise e

        return model<|MERGE_RESOLUTION|>--- conflicted
+++ resolved
@@ -198,7 +198,6 @@
             example_output: torch.Tensor,
             specifications: Specifications = None,
         ) -> Output:
-<<<<<<< HEAD
             if specifications.resolution == Resolution.FRAME:
                 _, num_frames, dimension = example_output.shape
                 frame_duration = specifications.duration / num_frames
@@ -206,14 +205,6 @@
             else:
                 _, dimension = example_output.shape
                 num_frames = None
-=======
-            _, num_frames, dimension = example_output.shape
-
-            if specifications.resolution == Resolution.FRAME:
-                frame_duration = specifications.duration / num_frames
-                frames = SlidingWindow(step=frame_duration, duration=frame_duration)
-            else:
->>>>>>> 0f1577d6
                 frames = None
 
             return Output(
