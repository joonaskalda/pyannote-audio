# MIT License
#
# Copyright (c) 2020- CNRS
#
# Permission is hereby granted, free of charge, to any person obtaining a copy
# of this software and associated documentation files (the "Software"), to deal
# in the Software without restriction, including without limitation the rights
# to use, copy, modify, merge, publish, distribute, sublicense, and/or sell
# copies of the Software, and to permit persons to whom the Software is
# furnished to do so, subject to the following conditions:
#
# The above copyright notice and this permission notice shall be included in all
# copies or substantial portions of the Software.
#
# THE SOFTWARE IS PROVIDED "AS IS", WITHOUT WARRANTY OF ANY KIND, EXPRESS OR
# IMPLIED, INCLUDING BUT NOT LIMITED TO THE WARRANTIES OF MERCHANTABILITY,
# FITNESS FOR A PARTICULAR PURPOSE AND NONINFRINGEMENT. IN NO EVENT SHALL THE
# AUTHORS OR COPYRIGHT HOLDERS BE LIABLE FOR ANY CLAIM, DAMAGES OR OTHER
# LIABILITY, WHETHER IN AN ACTION OF CONTRACT, TORT OR OTHERWISE, ARISING FROM,
# OUT OF OR IN CONNECTION WITH THE SOFTWARE OR THE USE OR OTHER DEALINGS IN THE
# SOFTWARE.

from __future__ import annotations

import os
import warnings
from dataclasses import dataclass
from functools import cached_property
from importlib import import_module
from pathlib import Path
from typing import Any, Dict, List, Optional, Text, Tuple, Union
from urllib.parse import urlparse

import pytorch_lightning as pl
import torch
import torch.nn as nn
import torch.optim
from huggingface_hub import hf_hub_download
from huggingface_hub.utils import RepositoryNotFoundError
from lightning_fabric.utilities.cloud_io import _load as pl_load
from pyannote.core import SlidingWindow
from pytorch_lightning.utilities.model_summary import ModelSummary
from torch.utils.data import DataLoader

from pyannote.audio import __version__
from pyannote.audio.core.io import Audio
from pyannote.audio.core.task import (
    Problem,
    Specifications,
    Task,
    UnknownSpecificationsError,
)
from pyannote.audio.utils.multi_task import map_with_specifications
from pyannote.audio.utils.version import check_version

CACHE_DIR = os.getenv(
    "PYANNOTE_CACHE",
    os.path.expanduser("~/.cache/torch/pyannote"),
)
HF_PYTORCH_WEIGHTS_NAME = "pytorch_model.bin"
HF_LIGHTNING_CONFIG_NAME = "config.yaml"


# NOTE: needed to backward compatibility to load models trained before pyannote.audio 3.x
class Introspection:
    pass


@dataclass
class Output:
    num_frames: int
    dimension: int
    frames: SlidingWindow


class Model(pl.LightningModule):
    """Base model

    Parameters
    ----------
    sample_rate : int, optional
        Audio sample rate. Defaults to 16kHz (16000).
    num_channels : int, optional
        Number of channels. Defaults to mono (1).
    task : Task, optional
        Task addressed by the model.
    """

    def __init__(
        self,
        sample_rate: int = 16000,
        num_channels: int = 1,
        task: Optional[Task] = None,
    ):
        super().__init__()

        assert (
            num_channels == 1
        ), "Only mono audio is supported for now (num_channels = 1)"

        self.save_hyperparameters("sample_rate", "num_channels")

        self.task = task
        self.audio = Audio(sample_rate=self.hparams.sample_rate, mono="downmix")

    @property
    def task(self) -> Task:
        return self._task

    @task.setter
    def task(self, task: Task):
        # reset (cached) properties when task changes
        del self.specifications
        self._task = task

    def build(self):
        # use this method to add task-dependent layers to the model
        # (e.g. the final classification and activation layers)
        pass

    @property
    def specifications(self) -> Union[Specifications, Tuple[Specifications]]:
        if self.task is None:
            try:
                specifications = self._specifications

            except AttributeError as e:
                raise UnknownSpecificationsError(
                    "Model specifications are not available because it has not been assigned a task yet. "
                    "Use `model.task = ...` to assign a task to the model."
                ) from e

        else:
            specifications = self.task.specifications

        return specifications

    @specifications.setter
    def specifications(
        self, specifications: Union[Specifications, Tuple[Specifications]]
    ):
        if not isinstance(specifications, (Specifications, tuple)):
            raise ValueError(
                "Only regular specifications or tuple of specifications are supported."
            )

        durations = set(s.duration for s in specifications)
        if len(durations) > 1:
            raise ValueError("All tasks must share the same (maximum) duration.")

        min_durations = set(s.min_duration for s in specifications)
        if len(min_durations) > 1:
            raise ValueError("All tasks must share the same minimum duration.")

        self._specifications = specifications

    @specifications.deleter
    def specifications(self):
        if hasattr(self, "_specifications"):
            del self._specifications

    def __example_input_array(self, duration: Optional[float] = None) -> torch.Tensor:
        duration = duration or next(iter(self.specifications)).duration
        return torch.randn(
            (
                1,
                self.hparams.num_channels,
                self.audio.get_num_samples(duration),
            ),
            device=self.device,
        )

    @property
    def example_input_array(self) -> torch.Tensor:
        return self.__example_input_array()

    @cached_property
<<<<<<< HEAD
    def example_output(self) -> Union[Output, Tuple[Output]]:
        """Example output"""
        example_input_array = self.__example_input_array()
        with torch.inference_mode():
            example_output = self(example_input_array)

        def __example_output(
            example_output: torch.Tensor,
            specifications: Specifications = None,
        ) -> Output:
            if specifications.resolution == Resolution.FRAME:
                _, num_frames, dimension = example_output.shape
                frame_duration = specifications.duration / num_frames
                frames = SlidingWindow(step=frame_duration, duration=frame_duration)
            # else chunk resolution (Resolution.CHUNK)
            else:
                # if the model outputs only one embedding (mono-speaker case):
                if len(example_output.shape) == 2:
                    _, dimension = example_output.shape
                # if the model returns multiple embeddings (multi-speaker case):
                else:
                    _, _, dimension = example_output.shape
                num_frames = None
                frames = None

            return Output(
                num_frames=num_frames,
                dimension=dimension,
                frames=frames,
            )
=======
    def receptive_field(self) -> SlidingWindow:
        """(Internal) frames"""
>>>>>>> a73ded27

        receptive_field_size = self.receptive_field_size(num_frames=1)
        receptive_field_step = (
            self.receptive_field_size(num_frames=2) - receptive_field_size
        )
        receptive_field_start = (
            self.receptive_field_center(frame=0) - (receptive_field_size - 1) / 2
        )
        return SlidingWindow(
            start=receptive_field_start / self.hparams.sample_rate,
            duration=receptive_field_size / self.hparams.sample_rate,
            step=receptive_field_step / self.hparams.sample_rate,
        )

    def prepare_data(self):
        self.task.prepare_data()
<<<<<<< HEAD
    
    def setup(self, stage=None):
        if stage == "fit":
            self.task.setup()
=======

    def setup(self, stage=None):
        if stage == "fit":
            # let the task know about the trainer (e.g for broadcasting
            # cache path between multi-GPU training processes).
            self.task.trainer = self.trainer

        # setup the task if defined (only on training and validation stages,
        # but not for basic inference)
        if self.task:
            self.task.setup(stage)
>>>>>>> a73ded27

        # list of layers before adding task-dependent layers
        before = set((name, id(module)) for name, module in self.named_modules())

        # add task-dependent layers (e.g. final classification layer)
        # and re-use original weights when compatible

        original_state_dict = self.state_dict()
        self.build()

        try:
            missing_keys, unexpected_keys = self.load_state_dict(
                original_state_dict, strict=False
            )

        except RuntimeError as e:
            if "size mismatch" in str(e):
                msg = (
                    "Model has been trained for a different task. For fine tuning or transfer learning, "
                    "it is recommended to train task-dependent layers for a few epochs "
                    f"before training the whole model: {self.task_dependent}."
                )
                warnings.warn(msg)
            else:
                raise e

        # move layers that were added by build() to same device as the rest of the model
        for name, module in self.named_modules():
            if (name, id(module)) not in before:
                module.to(self.device)

        # add (trainable) loss function (e.g. ArcFace has its own set of trainable weights)
        if self.task:
            # let task know about the model
            self.task.model = self
            # setup custom loss function
            self.task.setup_loss_func()
            # setup custom validation metrics
            self.task.setup_validation_metric()

        # list of layers after adding task-dependent layers
        after = set((name, id(module)) for name, module in self.named_modules())

        # list of task-dependent layers
        self.task_dependent = list(name for name, _ in after - before)

    def on_save_checkpoint(self, checkpoint):
        # put everything pyannote.audio-specific under pyannote.audio
        # to avoid any future conflicts with pytorch-lightning updates
        checkpoint["pyannote.audio"] = {
            "versions": {
                "torch": torch.__version__,
                "pyannote.audio": __version__,
            },
            "architecture": {
                "module": self.__class__.__module__,
                "class": self.__class__.__name__,
            },
            "specifications": self.specifications,
        }

    def on_load_checkpoint(self, checkpoint: Dict[str, Any]):
        check_version(
            "pyannote.audio",
            checkpoint["pyannote.audio"]["versions"]["pyannote.audio"],
            __version__,
            what="Model",
        )

        check_version(
            "torch",
            checkpoint["pyannote.audio"]["versions"]["torch"],
            torch.__version__,
            what="Model",
        )

        check_version(
            "pytorch-lightning",
            checkpoint["pytorch-lightning_version"],
            pl.__version__,
            what="Model",
        )

        self.specifications = checkpoint["pyannote.audio"]["specifications"]

        # add task-dependent (e.g. final classifier) layers
        self.setup()

    def forward(
        self, waveforms: torch.Tensor, **kwargs
    ) -> Union[torch.Tensor, Tuple[torch.Tensor]]:
        msg = "Class {self.__class__.__name__} should define a `forward` method."
        raise NotImplementedError(msg)

    # convenience function to automate the choice of the final activation function
    def default_activation(self) -> Union[nn.Module, Tuple[nn.Module]]:
        """Guess default activation function according to task specification

            * sigmoid for binary classification
            * log-softmax for regular multi-class classification
            * sigmoid for multi-label classification

        Returns
        -------
        activation : (tuple of) nn.Module
            Activation.
        """

        def __default_activation(
            specifications: Optional[Specifications] = None,
        ) -> nn.Module:
            if specifications.problem == Problem.BINARY_CLASSIFICATION:
                return nn.Sigmoid()

            elif specifications.problem == Problem.MONO_LABEL_CLASSIFICATION:
                return nn.LogSoftmax(dim=-1)

            elif specifications.problem == Problem.MULTI_LABEL_CLASSIFICATION:
                return nn.Sigmoid()

            else:
                msg = "TODO: implement default activation for other types of problems"
                raise NotImplementedError(msg)

        return map_with_specifications(self.specifications, __default_activation)

    # training data logic is delegated to the task because the
    # model does not really need to know how it is being used.
    def train_dataloader(self) -> DataLoader:
        return self.task.train_dataloader()

    # training step logic is delegated to the task because the
    # model does not really need to know how it is being used.
    def training_step(self, batch, batch_idx):
        return self.task.training_step(batch, batch_idx)

    # validation data logic is delegated to the task because the
    # model does not really need to know how it is being used.
    def val_dataloader(self) -> DataLoader:
        return self.task.val_dataloader()

    # validation logic is delegated to the task because the
    # model does not really need to know how it is being used.
    def validation_step(self, batch, batch_idx):
        return self.task.validation_step(batch, batch_idx)

    def configure_optimizers(self):
        return torch.optim.Adam(self.parameters(), lr=1e-3)

    def __up_to(self, module_name: Text, requires_grad: bool = False) -> List[Text]:
        """Helper function for freeze_up_to and unfreeze_up_to"""

        tokens = module_name.split(".")
        updated_modules = list()

        for name, module in ModelSummary(self, max_depth=-1).named_modules:
            name_tokens = name.split(".")
            matching_tokens = list(
                token
                for token, other_token in zip(name_tokens, tokens)
                if token == other_token
            )

            # if module is A.a.1 & name is A.a, we do not want to freeze the whole A.a module
            # because it might contain other modules like A.a.2 and A.a.3
            if matching_tokens and len(matching_tokens) == len(tokens) - 1:
                continue

            for parameter in module.parameters(recurse=True):
                parameter.requires_grad = requires_grad
            module.train(mode=requires_grad)

            updated_modules.append(name)

            #  stop once we reached the requested module
            if module_name == name:
                break

        if module_name not in updated_modules:
            raise ValueError(f"Could not find module {module_name}")

        return updated_modules

    def freeze_up_to(self, module_name: Text) -> List[Text]:
        """Freeze model up to specific module

        Parameters
        ----------
        module_name : str
            Name of module (included) up to which the model will be frozen.

        Returns
        -------
        frozen_modules : list of str
            List of names of frozen modules

        Raises
        ------
        ValueError when requested module does not exist

        Note
        ----
        The order of modules is the one reported by self.summary("full").
        If your model does not follow a sequential structure, you might
        want to use freeze_by_name for more control.
        """
        return self.__up_to(module_name, requires_grad=False)

    def unfreeze_up_to(self, module_name: Text) -> List[Text]:
        """Unfreeze model up to specific module

        Parameters
        ----------
        module_name : str
            Name of module (included) up to which the model will be unfrozen.

        Returns
        -------
        unfrozen_modules : list of str
            List of names of frozen modules

        Raises
        ------
        ValueError when requested module does not exist

        Note
        ----
        The order of modules is the one reported by self.summary("full").
        If your model does not follow a sequential structure, you might
        want to use freeze_by_name for more control.
        """
        return self.__up_to(module_name, requires_grad=True)

    def __by_name(
        self,
        modules: Union[List[Text], Text],
        recurse: bool = True,
        requires_grad: bool = False,
    ) -> List[Text]:
        """Helper function for freeze_by_name and unfreeze_by_name"""

        updated_modules = list()

        # Force modules to be a list
        if isinstance(modules, str):
            modules = [modules]

        for name in modules:
            module = getattr(self, name)

            for parameter in module.parameters(recurse=True):
                parameter.requires_grad = requires_grad
            module.train(requires_grad)

            # keep track of updated modules
            updated_modules.append(name)

        missing = list(set(modules) - set(updated_modules))
        if missing:
            raise ValueError(f"Could not find the following modules: {missing}.")

        return updated_modules

    def freeze_by_name(
        self,
        modules: Union[Text, List[Text]],
        recurse: bool = True,
    ) -> List[Text]:
        """Freeze modules

        Parameters
        ----------
        modules : list of str, str
            Name(s) of modules to freeze
        recurse : bool, optional
            If True (default), freezes parameters of these modules and all submodules.
            Otherwise, only freezes parameters that are direct members of these modules.

        Returns
        -------
        frozen_modules: list of str
            Names of frozen modules

        Raises
        ------
        ValueError if at least one of `modules` does not exist.
        """

        return self.__by_name(
            modules,
            recurse=recurse,
            requires_grad=False,
        )

    def unfreeze_by_name(
        self,
        modules: Union[List[Text], Text],
        recurse: bool = True,
    ) -> List[Text]:
        """Unfreeze modules

        Parameters
        ----------
        modules : list of str, str
            Name(s) of modules to unfreeze
        recurse : bool, optional
            If True (default), unfreezes parameters of these modules and all submodules.
            Otherwise, only unfreezes parameters that are direct members of these modules.

        Returns
        -------
        unfrozen_modules: list of str
            Names of unfrozen modules

        Raises
        ------
        ValueError if at least one of `modules` does not exist.
        """

        return self.__by_name(modules, recurse=recurse, requires_grad=True)

    @classmethod
    def from_pretrained(
        cls,
        checkpoint: Union[Path, Text],
        map_location=None,
        hparams_file: Union[Path, Text] = None,
        strict: bool = True,
        use_auth_token: Union[Text, None] = None,
        cache_dir: Union[Path, Text] = CACHE_DIR,
        **kwargs,
    ) -> "Model":
        """Load pretrained model

        Parameters
        ----------
        checkpoint : Path or str
            Path to checkpoint, or a remote URL, or a model identifier from
            the huggingface.co model hub.
        map_location: optional
            Same role as in torch.load().
            Defaults to `lambda storage, loc: storage`.
        hparams_file : Path or str, optional
            Path to a .yaml file with hierarchical structure as in this example:
                drop_prob: 0.2
                dataloader:
                    batch_size: 32
            You most likely won’t need this since Lightning will always save the
            hyperparameters to the checkpoint. However, if your checkpoint weights
            do not have the hyperparameters saved, use this method to pass in a .yaml
            file with the hparams you would like to use. These will be converted
            into a dict and passed into your Model for use.
        strict : bool, optional
            Whether to strictly enforce that the keys in checkpoint match
            the keys returned by this module’s state dict. Defaults to True.
        use_auth_token : str, optional
            When loading a private huggingface.co model, set `use_auth_token`
            to True or to a string containing your hugginface.co authentication
            token that can be obtained by running `huggingface-cli login`
        cache_dir: Path or str, optional
            Path to model cache directory. Defaults to content of PYANNOTE_CACHE
            environment variable, or "~/.cache/torch/pyannote" when unset.
        kwargs: optional
            Any extra keyword args needed to init the model.
            Can also be used to override saved hyperparameter values.

        Returns
        -------
        model : Model
            Model

        See also
        --------
        torch.load
        """

        # pytorch-lightning expects str, not Path.
        checkpoint = str(checkpoint)
        if hparams_file is not None:
            hparams_file = str(hparams_file)

        # resolve the checkpoint to
        # something that pl will handle
        if os.path.isfile(checkpoint):
            path_for_pl = checkpoint
        elif urlparse(checkpoint).scheme in ("http", "https"):
            path_for_pl = checkpoint
        else:
            # Finally, let's try to find it on Hugging Face model hub
            # e.g. julien-c/voice-activity-detection is a valid model id
            # and  julien-c/voice-activity-detection@main supports specifying a commit/branch/tag.
            if "@" in checkpoint:
                model_id = checkpoint.split("@")[0]
                revision = checkpoint.split("@")[1]
            else:
                model_id = checkpoint
                revision = None

            try:
                path_for_pl = hf_hub_download(
                    model_id,
                    HF_PYTORCH_WEIGHTS_NAME,
                    repo_type="model",
                    revision=revision,
                    library_name="pyannote",
                    library_version=__version__,
                    cache_dir=cache_dir,
                    # force_download=False,
                    # proxies=None,
                    # etag_timeout=10,
                    # resume_download=False,
                    use_auth_token=use_auth_token,
                    # local_files_only=False,
                    # legacy_cache_layout=False,
                )
            except RepositoryNotFoundError:
                print(
                    f"""
Could not download '{model_id}' model.
It might be because the model is private or gated so make
sure to authenticate. Visit https://hf.co/settings/tokens to
create your access token and retry with:

   >>> Model.from_pretrained('{model_id}',
   ...                       use_auth_token=YOUR_AUTH_TOKEN)

If this still does not work, it might be because the model is gated:
visit https://hf.co/{model_id} to accept the user conditions."""
                )
                return None

            # HACK Huggingface download counters rely on config.yaml
            # HACK Therefore we download config.yaml even though we
            # HACK do not use it. Fails silently in case model does not
            # HACK have a config.yaml file.
            try:
                _ = hf_hub_download(
                    model_id,
                    HF_LIGHTNING_CONFIG_NAME,
                    repo_type="model",
                    revision=revision,
                    library_name="pyannote",
                    library_version=__version__,
                    cache_dir=cache_dir,
                    # force_download=False,
                    # proxies=None,
                    # etag_timeout=10,
                    # resume_download=False,
                    use_auth_token=use_auth_token,
                    # local_files_only=False,
                    # legacy_cache_layout=False,
                )

            except Exception:
                pass

        if map_location is None:

            def default_map_location(storage, loc):
                return storage

            map_location = default_map_location

        # obtain model class from the checkpoint
        loaded_checkpoint = pl_load(path_for_pl, map_location=map_location)
        module_name: str = loaded_checkpoint["pyannote.audio"]["architecture"]["module"]
        module = import_module(module_name)
        class_name: str = loaded_checkpoint["pyannote.audio"]["architecture"]["class"]
        Klass = getattr(module, class_name)

        try:
            model = Klass.load_from_checkpoint(
                path_for_pl,
                map_location=map_location,
                hparams_file=hparams_file,
                strict=strict,
                **kwargs,
            )
        except RuntimeError as e:
            if "loss_func" in str(e):
                msg = (
                    "Model has been trained with a task-dependent loss function. "
                    "Set 'strict' to False to load the model without its loss function "
                    "and prevent this warning from appearing. "
                )
                warnings.warn(msg)
                model = Klass.load_from_checkpoint(
                    path_for_pl,
                    map_location=map_location,
                    hparams_file=hparams_file,
                    strict=False,
                    **kwargs,
                )
                return model

            raise e

        return model<|MERGE_RESOLUTION|>--- conflicted
+++ resolved
@@ -175,41 +175,8 @@
         return self.__example_input_array()
 
     @cached_property
-<<<<<<< HEAD
-    def example_output(self) -> Union[Output, Tuple[Output]]:
-        """Example output"""
-        example_input_array = self.__example_input_array()
-        with torch.inference_mode():
-            example_output = self(example_input_array)
-
-        def __example_output(
-            example_output: torch.Tensor,
-            specifications: Specifications = None,
-        ) -> Output:
-            if specifications.resolution == Resolution.FRAME:
-                _, num_frames, dimension = example_output.shape
-                frame_duration = specifications.duration / num_frames
-                frames = SlidingWindow(step=frame_duration, duration=frame_duration)
-            # else chunk resolution (Resolution.CHUNK)
-            else:
-                # if the model outputs only one embedding (mono-speaker case):
-                if len(example_output.shape) == 2:
-                    _, dimension = example_output.shape
-                # if the model returns multiple embeddings (multi-speaker case):
-                else:
-                    _, _, dimension = example_output.shape
-                num_frames = None
-                frames = None
-
-            return Output(
-                num_frames=num_frames,
-                dimension=dimension,
-                frames=frames,
-            )
-=======
     def receptive_field(self) -> SlidingWindow:
         """(Internal) frames"""
->>>>>>> a73ded27
 
         receptive_field_size = self.receptive_field_size(num_frames=1)
         receptive_field_step = (
@@ -226,12 +193,9 @@
 
     def prepare_data(self):
         self.task.prepare_data()
-<<<<<<< HEAD
-    
-    def setup(self, stage=None):
-        if stage == "fit":
-            self.task.setup()
-=======
+
+    def prepare_data(self):
+        self.task.prepare_data()
 
     def setup(self, stage=None):
         if stage == "fit":
@@ -243,7 +207,6 @@
         # but not for basic inference)
         if self.task:
             self.task.setup(stage)
->>>>>>> a73ded27
 
         # list of layers before adding task-dependent layers
         before = set((name, id(module)) for name, module in self.named_modules())
