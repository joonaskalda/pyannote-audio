--- conflicted
+++ resolved
@@ -138,13 +138,8 @@
                 )
 
                 # select one chunk at random in this annotated region
-<<<<<<< HEAD
-                _, _, start, end = self.prepared_data["annotated_regions"][annotated_region_index]
-                start_time = rng.uniform(start, end - duration)
-=======
                 _, region_duration, start = self.prepared_data["annotated_regions"][annotated_region_index]
                 start_time = rng.uniform(start, start + region_duration - duration)
->>>>>>> 5358986e
 
                 yield self.prepare_chunk(file_id, start_time, duration)
 
