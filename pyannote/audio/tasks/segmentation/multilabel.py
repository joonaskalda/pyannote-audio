--- conflicted
+++ resolved
@@ -121,11 +121,7 @@
             pin_memory=pin_memory,
             augmentation=augmentation,
             metric=metric,
-<<<<<<< HEAD
-            cache_path=cache_path,
-=======
             cache=cache,
->>>>>>> a73ded27
         )
 
         self.balance = balance
@@ -243,11 +239,7 @@
         super().setup(stage)
 
         self.specifications = Specifications(
-<<<<<<< HEAD
-            classes=self.prepared_data["classes"],
-=======
             classes=self.prepared_data["classes-list"],
->>>>>>> a73ded27
             problem=Problem.MULTI_LABEL_CLASSIFICATION,
             resolution=Resolution.FRAME,
             duration=self.duration,
@@ -293,13 +285,9 @@
         sample = dict()
         sample["X"], _ = self.model.audio.crop(file, chunk, duration=duration)
         # gather all annotations of current file
-<<<<<<< HEAD
-        annotations = self.prepared_data["annotations"][self.prepared_data["annotations"]["file_id"] == file_id]
-=======
         annotations = self.prepared_data["annotations-segments"][
             self.prepared_data["annotations-segments"]["file_id"] == file_id
         ]
->>>>>>> a73ded27
 
         # gather all annotations with non-empty intersection with current chunk
         chunk_annotations = annotations[
@@ -321,11 +309,6 @@
             round(duration * self.model.hparams.sample_rate)
         )
         y = -np.ones(
-<<<<<<< HEAD
-            (self.model.example_output.num_frames, len(self.prepared_data["classes"])), dtype=np.int8
-        )
-        y[:, self.prepared_data["annotated_classes"][file_id]] = 0
-=======
             (
                 num_frames,
                 len(self.prepared_data["classes-list"]),
@@ -333,7 +316,6 @@
             dtype=np.int8,
         )
         y[:, self.prepared_data["classes-annotated"][file_id]] = 0
->>>>>>> a73ded27
         for start, end, label in zip(
             start_idx, end_idx, chunk_annotations["global_label_idx"]
         ):
@@ -343,11 +325,7 @@
             y, self.model.receptive_field, labels=self.classes
         )
 
-<<<<<<< HEAD
-        metadata = self.prepared_data["metadata"][file_id]
-=======
         metadata = self.prepared_data["audio-metadata"][file_id]
->>>>>>> a73ded27
         sample["meta"] = {key: metadata[key] for key in metadata.dtype.names}
         sample["meta"]["file"] = file_id
 
