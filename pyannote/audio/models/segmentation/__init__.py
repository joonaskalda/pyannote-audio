# MIT License
#
# Copyright (c) 2020- CNRS
#
# Permission is hereby granted, free of charge, to any person obtaining a copy
# of this software and associated documentation files (the "Software"), to deal
# in the Software without restriction, including without limitation the rights
# to use, copy, modify, merge, publish, distribute, sublicense, and/or sell
# copies of the Software, and to permit persons to whom the Software is
# furnished to do so, subject to the following conditions:
#
# The above copyright notice and this permission notice shall be included in all
# copies or substantial portions of the Software.
#
# THE SOFTWARE IS PROVIDED "AS IS", WITHOUT WARRANTY OF ANY KIND, EXPRESS OR
# IMPLIED, INCLUDING BUT NOT LIMITED TO THE WARRANTIES OF MERCHANTABILITY,
# FITNESS FOR A PARTICULAR PURPOSE AND NONINFRINGEMENT. IN NO EVENT SHALL THE
# AUTHORS OR COPYRIGHT HOLDERS BE LIABLE FOR ANY CLAIM, DAMAGES OR OTHER
# LIABILITY, WHETHER IN AN ACTION OF CONTRACT, TORT OR OTHERWISE, ARISING FROM,
# OUT OF OR IN CONNECTION WITH THE SOFTWARE OR THE USE OR OTHER DEALINGS IN THE
# SOFTWARE.

from .PyanNet import PyanNet
<<<<<<< HEAD
from .SSeRiouSS import SSeRiouSS

__all__ = ["PyanNet", "SSeRiouSS"]
=======
from .SepDiarNet import SepDiarNet

__all__ = ["PyanNet", "SepDiarNet"]
>>>>>>> da8c8da8
<|MERGE_RESOLUTION|>--- conflicted
+++ resolved
@@ -21,12 +21,7 @@
 # SOFTWARE.
 
 from .PyanNet import PyanNet
-<<<<<<< HEAD
 from .SSeRiouSS import SSeRiouSS
-
-__all__ = ["PyanNet", "SSeRiouSS"]
-=======
 from .SepDiarNet import SepDiarNet
 
-__all__ = ["PyanNet", "SepDiarNet"]
->>>>>>> da8c8da8
+__all__ = ["PyanNet", "SSeRiouSS", "SepDiarNet"]