--- conflicted
+++ resolved
@@ -27,11 +27,7 @@
 import math
 import textwrap
 import warnings
-<<<<<<< HEAD
-from typing import Callable, Optional, Text, Tuple, Union
-=======
 from typing import Callable, Mapping, Optional, Text, Union
->>>>>>> 1d366854
 
 import numpy as np
 import torch
