# The MIT License (MIT)
#
# Copyright (c) 2024- CNRS
#
# Permission is hereby granted, free of charge, to any person obtaining a copy
# of this software and associated documentation files (the "Software"), to deal
# in the Software without restriction, including without limitation the rights
# to use, copy, modify, merge, publish, distribute, sublicense, and/or sell
# copies of the Software, and to permit persons to whom the Software is
# furnished to do so, subject to the following conditions:
#
# The above copyright notice and this permission notice shall be included in
# all copies or substantial portions of the Software.
#
# THE SOFTWARE IS PROVIDED "AS IS", WITHOUT WARRANTY OF ANY KIND, EXPRESS OR
# IMPLIED, INCLUDING BUT NOT LIMITED TO THE WARRANTIES OF MERCHANTABILITY,
# FITNESS FOR A PARTICULAR PURPOSE AND NONINFRINGEMENT. IN NO EVENT SHALL THE
# AUTHORS OR COPYRIGHT HOLDERS BE LIABLE FOR ANY CLAIM, DAMAGES OR OTHER
# LIABILITY, WHETHER IN AN ACTION OF CONTRACT, TORT OR OTHERWISE, ARISING FROM,
# OUT OF OR IN CONNECTION WITH THE SOFTWARE OR THE USE OR OTHER DEALINGS IN THE
# SOFTWARE.


from tempfile import mkstemp

import pytest
from pathlib import Path
from pyannote.database import FileFinder, get_protocol
from pytorch_lightning import Trainer

from pyannote.audio.models.embedding.debug import SimpleEmbeddingModel
from pyannote.audio.models.segmentation.debug import SimpleSegmentationModel
from pyannote.audio.models.embedding.debug import SimpleEmbeddingModel
from pyannote.audio.tasks import (
    MultiLabelSegmentation,
    OverlappedSpeechDetection,
    SpeakerDiarization,
    SupervisedRepresentationLearningWithArcFace,
    VoiceActivityDetection,
    MultiLabelSegmentation,
    SupervisedRepresentationLearningWithArcFace,
)

CACHE_FILE_PATH = "./cache/cache_file"


@pytest.fixture()
def protocol():
    return get_protocol(
        "Debug.SpeakerDiarization.Debug", preprocessors={"audio": FileFinder()}
    )


@pytest.fixture()
def cache():
    return mkstemp()[1]


@pytest.fixture()
def gender_protocol():
    def to_gender(file):
        annotation = file["annotation"]
        mapping = {label: label[0] for label in annotation.labels()}
        return annotation.rename_labels(mapping)

    def classes(file):
        return ["M", "F"]

    return get_protocol(
        "Debug.SpeakerDiarization.Debug",
        preprocessors={
            "audio": FileFinder(),
            "annotation": to_gender,
            "classes": classes,
        },
    )


def test_train_segmentation(protocol):
    segmentation = SpeakerDiarization(protocol)
    model = SimpleSegmentationModel(task=segmentation)
    trainer = Trainer(fast_dev_run=True, accelerator="cpu")
    trainer.fit(model)


<<<<<<< HEAD
def test_train_segmentation_with_cached_data_mono_device(protocol):
    first_task = SpeakerDiarization(protocol, cache_path=CACHE_FILE_PATH)
=======
def test_train_segmentation_with_cached_data_mono_device(protocol, cache):
    first_task = SpeakerDiarization(protocol, cache=cache)
>>>>>>> a73ded27
    first_model = SimpleSegmentationModel(task=first_task)
    first_trainer = Trainer(fast_dev_run=True, accelerator="cpu", devices=1)
    first_trainer.fit(first_model)

<<<<<<< HEAD
    second_task = SpeakerDiarization(protocol, cache_path=CACHE_FILE_PATH)
=======
    second_task = SpeakerDiarization(protocol, cache=cache)
>>>>>>> a73ded27
    second_model = SimpleSegmentationModel(task=second_task)
    second_trainer = Trainer(fast_dev_run=True, accelerator="cpu", devices=1)
    second_trainer.fit(second_model)

<<<<<<< HEAD
    Path(CACHE_FILE_PATH).unlink(missing_ok=True)


def test_train_multilabel_segmentation(protocol):
    multilabel_segmentation = MultiLabelSegmentation(protocol)
=======

def test_train_multilabel_segmentation(gender_protocol):
    multilabel_segmentation = MultiLabelSegmentation(gender_protocol)
>>>>>>> a73ded27
    model = SimpleSegmentationModel(task=multilabel_segmentation)
    trainer = Trainer(fast_dev_run=True, accelerator="cpu")
    trainer.fit(model)


<<<<<<< HEAD
def test_train_multilabel_segmentation_with_cached_data_mono_device(protocol):
    first_task = MultiLabelSegmentation(protocol, cache_path=CACHE_FILE_PATH)
=======
def test_train_multilabel_segmentation_with_cached_data_mono_device(
    gender_protocol, cache
):
    first_task = MultiLabelSegmentation(gender_protocol, cache=cache)
>>>>>>> a73ded27
    first_model = SimpleSegmentationModel(task=first_task)
    first_trainer = Trainer(fast_dev_run=True, accelerator="cpu", devices=1)
    first_trainer.fit(first_model)

<<<<<<< HEAD
    second_task = MultiLabelSegmentation(protocol, cache_path=CACHE_FILE_PATH)
=======
    second_task = MultiLabelSegmentation(gender_protocol, cache=cache)
>>>>>>> a73ded27
    second_model = SimpleSegmentationModel(task=second_task)
    second_trainer = Trainer(fast_dev_run=True, accelerator="cpu", devices=1)
    second_trainer.fit(second_model)

<<<<<<< HEAD
    Path(CACHE_FILE_PATH).unlink(missing_ok=True)


def test_train_supervised_representation_with_arcface(protocol):
    supervised_representation_with_arface = SupervisedRepresentationLearningWithArcFace(protocol)
=======

def test_train_supervised_representation_with_arcface(protocol):
    supervised_representation_with_arface = SupervisedRepresentationLearningWithArcFace(
        protocol
    )
>>>>>>> a73ded27
    model = SimpleEmbeddingModel(task=supervised_representation_with_arface)
    trainer = Trainer(fast_dev_run=True, accelerator="cpu")
    trainer.fit(model)


def test_train_voice_activity_detection(protocol):
    voice_activity_detection = VoiceActivityDetection(protocol)
    model = SimpleSegmentationModel(task=voice_activity_detection)
    trainer = Trainer(fast_dev_run=True, accelerator="cpu")
    trainer.fit(model)


<<<<<<< HEAD
def test_train_voice_activity_detection_with_cached_data_mono_device(protocol):
    first_task = VoiceActivityDetection(protocol, cache_path=CACHE_FILE_PATH)
=======
def test_train_voice_activity_detection_with_cached_data_mono_device(protocol, cache):
    first_task = VoiceActivityDetection(protocol, cache=cache)
>>>>>>> a73ded27
    first_model = SimpleSegmentationModel(task=first_task)
    first_trainer = Trainer(fast_dev_run=True, accelerator="cpu", devices=1)
    first_trainer.fit(first_model)

<<<<<<< HEAD
    second_task = VoiceActivityDetection(protocol, cache_path=CACHE_FILE_PATH)
=======
    second_task = VoiceActivityDetection(protocol, cache=cache)
>>>>>>> a73ded27
    second_model = SimpleSegmentationModel(task=second_task)
    second_trainer = Trainer(fast_dev_run=True, accelerator="cpu", devices=1)
    second_trainer.fit(second_model)

<<<<<<< HEAD
    Path(CACHE_FILE_PATH).unlink(missing_ok=True)

=======
>>>>>>> a73ded27

def test_train_overlapped_speech_detection(protocol):
    overlapped_speech_detection = OverlappedSpeechDetection(protocol)
    model = SimpleSegmentationModel(task=overlapped_speech_detection)
    trainer = Trainer(fast_dev_run=True, accelerator="cpu")
    trainer.fit(model)


<<<<<<< HEAD
def test_train_overlapped_speech_detection_with_cached_data_mono_device(protocol):
    first_task = OverlappedSpeechDetection(protocol, cache_path=CACHE_FILE_PATH)
=======
def test_train_overlapped_speech_detection_with_cached_data_mono_device(
    protocol, cache
):
    first_task = OverlappedSpeechDetection(protocol, cache=cache)
>>>>>>> a73ded27
    first_model = SimpleSegmentationModel(task=first_task)
    first_trainer = Trainer(fast_dev_run=True, accelerator="cpu", devices=1)
    first_trainer.fit(first_model)

<<<<<<< HEAD
    second_task = OverlappedSpeechDetection(protocol, cache_path=CACHE_FILE_PATH)
=======
    second_task = OverlappedSpeechDetection(protocol, cache=cache)
>>>>>>> a73ded27
    second_model = SimpleSegmentationModel(task=second_task)
    second_trainer = Trainer(fast_dev_run=True, accelerator="cpu", devices=1)
    second_trainer.fit(second_model)

<<<<<<< HEAD
    Path(CACHE_FILE_PATH).unlink(missing_ok=True)

=======
>>>>>>> a73ded27

def test_finetune_with_task_that_does_not_need_setup_for_specs(protocol):
    voice_activity_detection = VoiceActivityDetection(protocol)
    model = SimpleSegmentationModel(task=voice_activity_detection)
    trainer = Trainer(fast_dev_run=True, accelerator="cpu")
    trainer.fit(model)

    voice_activity_detection = VoiceActivityDetection(protocol)
    model.task = voice_activity_detection
    trainer = Trainer(fast_dev_run=True, accelerator="cpu")
    trainer.fit(model)


def test_finetune_with_task_that_needs_setup_for_specs(protocol):
    segmentation = SpeakerDiarization(protocol)
    model = SimpleSegmentationModel(task=segmentation)
    trainer = Trainer(fast_dev_run=True, accelerator="cpu")
    trainer.fit(model)

    segmentation = SpeakerDiarization(protocol)
    model.task = segmentation
    trainer = Trainer(fast_dev_run=True, accelerator="cpu")
    trainer.fit(model)


<<<<<<< HEAD
def test_finetune_with_task_that_needs_setup_for_specs_and_with_cache(protocol):
    segmentation = SpeakerDiarization(protocol, cache_path=CACHE_FILE_PATH)
=======
def test_finetune_with_task_that_needs_setup_for_specs_and_with_cache(protocol, cache):
    segmentation = SpeakerDiarization(protocol, cache=cache)
>>>>>>> a73ded27
    model = SimpleSegmentationModel(task=segmentation)
    trainer = Trainer(fast_dev_run=True, accelerator="cpu")
    trainer.fit(model)

<<<<<<< HEAD
    segmentation = SpeakerDiarization(protocol, cache_path=CACHE_FILE_PATH)
=======
    segmentation = SpeakerDiarization(protocol, cache=cache)
>>>>>>> a73ded27
    model.task = segmentation
    trainer = Trainer(fast_dev_run=True, accelerator="cpu")
    trainer.fit(model)

<<<<<<< HEAD
    Path(CACHE_FILE_PATH).unlink(missing_ok=True)

=======
>>>>>>> a73ded27

def test_transfer_with_task_that_does_not_need_setup_for_specs(protocol):
    segmentation = SpeakerDiarization(protocol)
    model = SimpleSegmentationModel(task=segmentation)
    trainer = Trainer(fast_dev_run=True, accelerator="cpu")
    trainer.fit(model)

    voice_activity_detection = VoiceActivityDetection(protocol)
    model.task = voice_activity_detection
    trainer = Trainer(fast_dev_run=True, accelerator="cpu")
    trainer.fit(model)


def test_transfer_with_task_that_needs_setup_for_specs(protocol):
    voice_activity_detection = VoiceActivityDetection(protocol)
    model = SimpleSegmentationModel(task=voice_activity_detection)
    trainer = Trainer(fast_dev_run=True, accelerator="cpu")
    trainer.fit(model)

    segmentation = SpeakerDiarization(protocol)
    model.task = segmentation
    trainer = Trainer(fast_dev_run=True, accelerator="cpu")
    trainer.fit(model)


def test_finetune_freeze_with_task_that_needs_setup_for_specs(protocol):
    segmentation = SpeakerDiarization(protocol)
    model = SimpleSegmentationModel(task=segmentation)
    trainer = Trainer(fast_dev_run=True, accelerator="cpu")
    trainer.fit(model)

    segmentation = SpeakerDiarization(protocol)
    model.task = segmentation
    model.freeze_by_name("mfcc")
    trainer = Trainer(fast_dev_run=True, accelerator="cpu")
    trainer.fit(model)


def test_finetune_freeze_with_task_that_needs_setup_for_specs_and_with_cache(
    protocol, cache
):
    segmentation = SpeakerDiarization(protocol, cache=cache)
    model = SimpleSegmentationModel(task=segmentation)
    trainer = Trainer(fast_dev_run=True, accelerator="cpu")
    trainer.fit(model)

    segmentation = SpeakerDiarization(protocol, cache=cache)
    model.task = segmentation
    model.freeze_by_name("mfcc")
    trainer = Trainer(fast_dev_run=True, accelerator="cpu")
    trainer.fit(model)


def test_finetune_freeze_with_task_that_needs_setup_for_specs_and_with_cache(protocol):
    segmentation = SpeakerDiarization(protocol, cache_path=CACHE_FILE_PATH)
    model = SimpleSegmentationModel(task=segmentation)
    trainer = Trainer(fast_dev_run=True, accelerator="cpu")
    trainer.fit(model)

    segmentation = SpeakerDiarization(protocol)
    model.task = segmentation
    model.freeze_up_to("mfcc")
    trainer = Trainer(fast_dev_run=True, accelerator="cpu")
    trainer.fit(model)

    Path(CACHE_FILE_PATH).unlink(missing_ok=True)


def test_finetune_freeze_with_task_that_does_not_need_setup_for_specs(protocol):
    vad = VoiceActivityDetection(protocol)
    model = SimpleSegmentationModel(task=vad)
    trainer = Trainer(fast_dev_run=True, accelerator="cpu")
    trainer.fit(model)

    vad = VoiceActivityDetection(protocol)
    model.task = vad
    model.freeze_by_name("mfcc")
    trainer = Trainer(fast_dev_run=True, accelerator="cpu")
    trainer.fit(model)


def test_finetune_freeze_with_task_that_does_not_need_setup_for_specs_and_with_cache(
    protocol,
    cache,
):
    vad = VoiceActivityDetection(protocol, cache=cache)
    model = SimpleSegmentationModel(task=vad)
    trainer = Trainer(fast_dev_run=True, accelerator="cpu")
    trainer.fit(model)

    vad = VoiceActivityDetection(protocol, cache=cache)
    model.task = vad
    model.freeze_by_name("mfcc")
    trainer = Trainer(fast_dev_run=True, accelerator="cpu")
    trainer.fit(model)


def test_finetune_freeze_with_task_that_does_not_need_setup_for_specs_and_with_cache(protocol):
    vad = VoiceActivityDetection(protocol, cache_path=CACHE_FILE_PATH)
    model = SimpleSegmentationModel(task=vad)
    trainer = Trainer(fast_dev_run=True, accelerator="cpu")
    trainer.fit(model)

    vad = VoiceActivityDetection(protocol, cache_path=CACHE_FILE_PATH)
    model.task = vad
    model.freeze_up_to("mfcc")
    trainer = Trainer(fast_dev_run=True, accelerator="cpu")
    trainer.fit(model)

    Path(CACHE_FILE_PATH).unlink(missing_ok=True)


def test_finetune_freeze_with_task_that_does_not_need_setup_for_specs_and_with_cache(protocol):
    vad = VoiceActivityDetection(protocol, cache_path=CACHE_FILE_PATH)
    model = SimpleSegmentationModel(task=vad)
    trainer = Trainer(fast_dev_run=True, accelerator="cpu")
    trainer.fit(model)

    vad = VoiceActivityDetection(protocol, cache_path=CACHE_FILE_PATH)
    model.task = vad
    model.freeze_up_to("mfcc")
    trainer = Trainer(fast_dev_run=True, accelerator="cpu")
    trainer.fit(model)

    Path(CACHE_FILE_PATH).unlink(missing_ok=True)


def test_transfer_freeze_with_task_that_does_not_need_setup_for_specs(protocol):
    segmentation = SpeakerDiarization(protocol)
    model = SimpleSegmentationModel(task=segmentation)
    trainer = Trainer(fast_dev_run=True, accelerator="cpu")
    trainer.fit(model)

    voice_activity_detection = VoiceActivityDetection(protocol)
    model.task = voice_activity_detection
    model.freeze_by_name("mfcc")
    trainer = Trainer(fast_dev_run=True, accelerator="cpu")
    trainer.fit(model)


def test_transfer_freeze_with_task_that_needs_setup_for_specs(protocol):
    voice_activity_detection = VoiceActivityDetection(protocol)
    model = SimpleSegmentationModel(task=voice_activity_detection)
    trainer = Trainer(fast_dev_run=True, accelerator="cpu")
    trainer.fit(model)

    segmentation = SpeakerDiarization(protocol)
    model.task = segmentation
    model.freeze_by_name("mfcc")
    trainer = Trainer(fast_dev_run=True, accelerator="cpu")
    trainer.fit(model)<|MERGE_RESOLUTION|>--- conflicted
+++ resolved
@@ -21,24 +21,21 @@
 # SOFTWARE.
 
 
+from pathlib import Path
 from tempfile import mkstemp
 
 import pytest
-from pathlib import Path
 from pyannote.database import FileFinder, get_protocol
 from pytorch_lightning import Trainer
 
 from pyannote.audio.models.embedding.debug import SimpleEmbeddingModel
 from pyannote.audio.models.segmentation.debug import SimpleSegmentationModel
-from pyannote.audio.models.embedding.debug import SimpleEmbeddingModel
 from pyannote.audio.tasks import (
     MultiLabelSegmentation,
     OverlappedSpeechDetection,
     SpeakerDiarization,
     SupervisedRepresentationLearningWithArcFace,
     VoiceActivityDetection,
-    MultiLabelSegmentation,
-    SupervisedRepresentationLearningWithArcFace,
 )
 
 CACHE_FILE_PATH = "./cache/cache_file"
@@ -83,77 +80,43 @@
     trainer.fit(model)
 
 
-<<<<<<< HEAD
-def test_train_segmentation_with_cached_data_mono_device(protocol):
-    first_task = SpeakerDiarization(protocol, cache_path=CACHE_FILE_PATH)
-=======
 def test_train_segmentation_with_cached_data_mono_device(protocol, cache):
     first_task = SpeakerDiarization(protocol, cache=cache)
->>>>>>> a73ded27
     first_model = SimpleSegmentationModel(task=first_task)
     first_trainer = Trainer(fast_dev_run=True, accelerator="cpu", devices=1)
     first_trainer.fit(first_model)
 
-<<<<<<< HEAD
-    second_task = SpeakerDiarization(protocol, cache_path=CACHE_FILE_PATH)
-=======
     second_task = SpeakerDiarization(protocol, cache=cache)
->>>>>>> a73ded27
     second_model = SimpleSegmentationModel(task=second_task)
     second_trainer = Trainer(fast_dev_run=True, accelerator="cpu", devices=1)
     second_trainer.fit(second_model)
 
-<<<<<<< HEAD
-    Path(CACHE_FILE_PATH).unlink(missing_ok=True)
-
-
-def test_train_multilabel_segmentation(protocol):
-    multilabel_segmentation = MultiLabelSegmentation(protocol)
-=======
 
 def test_train_multilabel_segmentation(gender_protocol):
     multilabel_segmentation = MultiLabelSegmentation(gender_protocol)
->>>>>>> a73ded27
     model = SimpleSegmentationModel(task=multilabel_segmentation)
     trainer = Trainer(fast_dev_run=True, accelerator="cpu")
     trainer.fit(model)
 
 
-<<<<<<< HEAD
-def test_train_multilabel_segmentation_with_cached_data_mono_device(protocol):
-    first_task = MultiLabelSegmentation(protocol, cache_path=CACHE_FILE_PATH)
-=======
 def test_train_multilabel_segmentation_with_cached_data_mono_device(
     gender_protocol, cache
 ):
     first_task = MultiLabelSegmentation(gender_protocol, cache=cache)
->>>>>>> a73ded27
     first_model = SimpleSegmentationModel(task=first_task)
     first_trainer = Trainer(fast_dev_run=True, accelerator="cpu", devices=1)
     first_trainer.fit(first_model)
 
-<<<<<<< HEAD
-    second_task = MultiLabelSegmentation(protocol, cache_path=CACHE_FILE_PATH)
-=======
     second_task = MultiLabelSegmentation(gender_protocol, cache=cache)
->>>>>>> a73ded27
     second_model = SimpleSegmentationModel(task=second_task)
     second_trainer = Trainer(fast_dev_run=True, accelerator="cpu", devices=1)
     second_trainer.fit(second_model)
 
-<<<<<<< HEAD
-    Path(CACHE_FILE_PATH).unlink(missing_ok=True)
-
-
-def test_train_supervised_representation_with_arcface(protocol):
-    supervised_representation_with_arface = SupervisedRepresentationLearningWithArcFace(protocol)
-=======
 
 def test_train_supervised_representation_with_arcface(protocol):
     supervised_representation_with_arface = SupervisedRepresentationLearningWithArcFace(
         protocol
     )
->>>>>>> a73ded27
     model = SimpleEmbeddingModel(task=supervised_representation_with_arface)
     trainer = Trainer(fast_dev_run=True, accelerator="cpu")
     trainer.fit(model)
@@ -166,31 +129,17 @@
     trainer.fit(model)
 
 
-<<<<<<< HEAD
-def test_train_voice_activity_detection_with_cached_data_mono_device(protocol):
-    first_task = VoiceActivityDetection(protocol, cache_path=CACHE_FILE_PATH)
-=======
 def test_train_voice_activity_detection_with_cached_data_mono_device(protocol, cache):
     first_task = VoiceActivityDetection(protocol, cache=cache)
->>>>>>> a73ded27
     first_model = SimpleSegmentationModel(task=first_task)
     first_trainer = Trainer(fast_dev_run=True, accelerator="cpu", devices=1)
     first_trainer.fit(first_model)
 
-<<<<<<< HEAD
-    second_task = VoiceActivityDetection(protocol, cache_path=CACHE_FILE_PATH)
-=======
     second_task = VoiceActivityDetection(protocol, cache=cache)
->>>>>>> a73ded27
     second_model = SimpleSegmentationModel(task=second_task)
     second_trainer = Trainer(fast_dev_run=True, accelerator="cpu", devices=1)
     second_trainer.fit(second_model)
 
-<<<<<<< HEAD
-    Path(CACHE_FILE_PATH).unlink(missing_ok=True)
-
-=======
->>>>>>> a73ded27
 
 def test_train_overlapped_speech_detection(protocol):
     overlapped_speech_detection = OverlappedSpeechDetection(protocol)
@@ -199,33 +148,19 @@
     trainer.fit(model)
 
 
-<<<<<<< HEAD
-def test_train_overlapped_speech_detection_with_cached_data_mono_device(protocol):
-    first_task = OverlappedSpeechDetection(protocol, cache_path=CACHE_FILE_PATH)
-=======
 def test_train_overlapped_speech_detection_with_cached_data_mono_device(
     protocol, cache
 ):
     first_task = OverlappedSpeechDetection(protocol, cache=cache)
->>>>>>> a73ded27
     first_model = SimpleSegmentationModel(task=first_task)
     first_trainer = Trainer(fast_dev_run=True, accelerator="cpu", devices=1)
     first_trainer.fit(first_model)
 
-<<<<<<< HEAD
-    second_task = OverlappedSpeechDetection(protocol, cache_path=CACHE_FILE_PATH)
-=======
     second_task = OverlappedSpeechDetection(protocol, cache=cache)
->>>>>>> a73ded27
     second_model = SimpleSegmentationModel(task=second_task)
     second_trainer = Trainer(fast_dev_run=True, accelerator="cpu", devices=1)
     second_trainer.fit(second_model)
 
-<<<<<<< HEAD
-    Path(CACHE_FILE_PATH).unlink(missing_ok=True)
-
-=======
->>>>>>> a73ded27
 
 def test_finetune_with_task_that_does_not_need_setup_for_specs(protocol):
     voice_activity_detection = VoiceActivityDetection(protocol)
@@ -251,31 +186,17 @@
     trainer.fit(model)
 
 
-<<<<<<< HEAD
-def test_finetune_with_task_that_needs_setup_for_specs_and_with_cache(protocol):
-    segmentation = SpeakerDiarization(protocol, cache_path=CACHE_FILE_PATH)
-=======
 def test_finetune_with_task_that_needs_setup_for_specs_and_with_cache(protocol, cache):
     segmentation = SpeakerDiarization(protocol, cache=cache)
->>>>>>> a73ded27
-    model = SimpleSegmentationModel(task=segmentation)
-    trainer = Trainer(fast_dev_run=True, accelerator="cpu")
-    trainer.fit(model)
-
-<<<<<<< HEAD
-    segmentation = SpeakerDiarization(protocol, cache_path=CACHE_FILE_PATH)
-=======
+    model = SimpleSegmentationModel(task=segmentation)
+    trainer = Trainer(fast_dev_run=True, accelerator="cpu")
+    trainer.fit(model)
+
     segmentation = SpeakerDiarization(protocol, cache=cache)
->>>>>>> a73ded27
-    model.task = segmentation
-    trainer = Trainer(fast_dev_run=True, accelerator="cpu")
-    trainer.fit(model)
-
-<<<<<<< HEAD
-    Path(CACHE_FILE_PATH).unlink(missing_ok=True)
-
-=======
->>>>>>> a73ded27
+    model.task = segmentation
+    trainer = Trainer(fast_dev_run=True, accelerator="cpu")
+    trainer.fit(model)
+
 
 def test_transfer_with_task_that_does_not_need_setup_for_specs(protocol):
     segmentation = SpeakerDiarization(protocol)
@@ -373,7 +294,9 @@
     trainer.fit(model)
 
 
-def test_finetune_freeze_with_task_that_does_not_need_setup_for_specs_and_with_cache(protocol):
+def test_finetune_freeze_with_task_that_does_not_need_setup_for_specs_and_with_cache(
+    protocol,
+):
     vad = VoiceActivityDetection(protocol, cache_path=CACHE_FILE_PATH)
     model = SimpleSegmentationModel(task=vad)
     trainer = Trainer(fast_dev_run=True, accelerator="cpu")
@@ -388,7 +311,9 @@
     Path(CACHE_FILE_PATH).unlink(missing_ok=True)
 
 
-def test_finetune_freeze_with_task_that_does_not_need_setup_for_specs_and_with_cache(protocol):
+def test_finetune_freeze_with_task_that_does_not_need_setup_for_specs_and_with_cache(
+    protocol,
+):
     vad = VoiceActivityDetection(protocol, cache_path=CACHE_FILE_PATH)
     model = SimpleSegmentationModel(task=vad)
     trainer = Trainer(fast_dev_run=True, accelerator="cpu")
