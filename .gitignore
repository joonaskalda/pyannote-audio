--- conflicted
+++ resolved
@@ -78,10 +78,5 @@
 gh-pages.pub
 
 *.zip
-<<<<<<< HEAD
 .mypy_cache/
-.vscode/
-=======
-
-.mypy_cache/
->>>>>>> e5fe4f8a
+.vscode/